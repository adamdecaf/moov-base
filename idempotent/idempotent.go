--- conflicted
+++ resolved
@@ -31,14 +31,10 @@
 //
 // A nil Recorder will always return idempotency keys as unseen.
 func FromRequest(req *http.Request, rec Recorder) (key string, seen bool) {
-<<<<<<< HEAD
-	key = req.Header.Get("X-Idempotency-Key")
+	key = truncate(req.Header.Get("X-Idempotency-Key"))
 	if rec == nil {
 		return key, false
 	}
-=======
-	key = truncate(req.Header.Get("X-Idempotency-Key"))
->>>>>>> da5a3acf
 	if key == "" {
 		return "", false
 	}
